--- conflicted
+++ resolved
@@ -13,11 +13,7 @@
 	// GetOrAdd returns an index mapping for the key, or creates the new index
 	GetOrAdd(key K) (I, error)
 
-<<<<<<< HEAD
-	// Contains returns a bool flag to test existence of the key in the mapping
-=======
 	// Contains returns whether the key exists in the mapping or not.
->>>>>>> 5aa751c4
 	Contains(key K) bool
 
 	// GetStateHash returns the index hash.
